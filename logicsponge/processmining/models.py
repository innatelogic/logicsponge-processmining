--- conflicted
+++ resolved
@@ -241,18 +241,14 @@
             return math.exp(-normalized_likelihood) if log_likelihood else 1.0 / normalized_likelihood
         return float("inf")
 
-<<<<<<< HEAD
-    def evaluate(self, data: list[list[Event]], mode: str = "incremental", *, log_likelihood: bool = False) -> float:
-=======
     def evaluate(
         self,
         data: list[list[Event]],
         mode: str = "incremental",
         *,
         log_likelihood: bool = False,
-        debug: bool = False,
+        debug: bool = False, # noqa: ARG002
     ) -> float:
->>>>>>> 3bc50e9e
         """Evaluate in batch mode.
 
         Evaluate the dataset either incrementally or by full sequence.
