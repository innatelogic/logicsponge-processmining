--- conflicted
+++ resolved
@@ -193,7 +193,6 @@
 # ============================================================
 
 if DATA == "file":
-<<<<<<< HEAD
     # data_name = "Synthetic_Train"
 
     data_name = "Sepsis_Cases"
@@ -208,13 +207,7 @@
 
     mydata = data_collection[data_name]
     file_path = Path(FOLDERNAME) / mydata["target_filename"]
-=======
-    # data_name = "Sepsis_Cases"
-    # data_name = "Helpdesk"
-    data_name = "BPI_Challenge_2013"
-    mydata = data_collection[data_name]  # type: ignore
-    file_path = os.path.join(FOLDERNAME, mydata["target_filename"])
->>>>>>> 4786aac1
+
     mydata["file_path"] = file_path
     if mydata["url"] is not None:
         file_handler.handle_file(
