--- conflicted
+++ resolved
@@ -5,11 +5,8 @@
 import time
 
 import torch
-<<<<<<< HEAD
 import torch.utils.data
-=======
 import torch.nn.functional as F  # noqa: N812
->>>>>>> 417a6917
 from torch import nn
 from torch.nn.utils.rnn import pad_sequence
 from tqdm import tqdm
@@ -208,8 +205,6 @@
 
 
 class TransformerModel(nn.Module):
-<<<<<<< HEAD
-=======
     """
     Transformer model for sequence prediction.
 
@@ -226,7 +221,6 @@
 
     """
 
->>>>>>> 417a6917
     device: torch.device | None
     embedding: nn.Embedding | None
     use_one_hot: bool
@@ -242,12 +236,6 @@
         embedding_dim: int,
         hidden_dim: int,
         output_dim: int,
-<<<<<<< HEAD
-        use_one_hot: bool = False,
-        device: torch.device | None = None,
-        max_seq_len: int = 512,  # You can adjust this if needed
-    ):
-=======
         *,
         use_one_hot: bool = False,
         device: torch.device | None = None,
@@ -266,7 +254,6 @@
             max_seq_len (int): Maximum sequence length for positional encoding.
 
         """
->>>>>>> 417a6917
         super().__init__()
         self.device = device
         self.use_one_hot = use_one_hot
@@ -302,19 +289,6 @@
         self.apply(self._init_weights)
 
     def forward(self, x: torch.Tensor) -> torch.Tensor:
-<<<<<<< HEAD
-        if not self.use_one_hot and self.embedding is not None:
-            x = self.embedding(x)
-        else:
-            x = torch.nn.functional.one_hot(x, num_classes=self.vocab_size).float().to(self.device)
-
-        # Add positional encoding (crop to match sequence length)
-        seq_len = x.size(1)
-        x = x + self.pos_embedding[:, :seq_len, :]
-
-        # Pass through transformer
-        x = self.transformer(x)
-=======
         """
         Forward pass through the Transformer model.
 
@@ -342,8 +316,7 @@
         # (i.e., prevent attending)
 
         # Pass through transformer with mask
-        x = self.transformer(x, mask=mask)
->>>>>>> 417a6917
+        x = self.transformer(x, mask=mask) 417a69178c0f628198768de3b51202cddcbfaf85
 
         return self.fc(x)
 
@@ -358,32 +331,9 @@
             nn.init.normal_(m, mean=0.0, std=0.02)
 
 
-<<<<<<< HEAD
 # ============================================================
 # Training and Evaluation
 # ============================================================
-=======
-# class PositionalEncoding(nn.Module):
-#     def __init__(self, embedding_dim: int, max_len: int = 5000, device: torch.device | None = None):
-#         super().__init__()
-#         self.device = device
-
-#         pe = torch.zeros(max_len, embedding_dim, device=device)
-#         position = torch.arange(0, max_len, dtype=torch.float, device=device).unsqueeze(1)
-
-#         div_term = torch.exp(
-#             torch.arange(0, embedding_dim, 2, dtype=torch.float, device=device) * (-math.log(10000.0) / embedding_dim)
-#         )
-
-#         pe[:, 0::2] = torch.sin(position * div_term)
-#         pe[:, 1::2] = torch.cos(position * div_term)
-
-#         self.register_buffer("pe", pe.unsqueeze(0))
-
-#     def forward(self, x: torch.Tensor) -> torch.Tensor:
-#         return x + self.pe[:, : x.size(1), :]
-
->>>>>>> 417a6917
 
 
 class PreprocessData:
