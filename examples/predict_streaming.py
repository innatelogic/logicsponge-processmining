import gc
import logging

import torch
from torch import nn, optim

# ruff: noqa: E402
logging.basicConfig(
    level=logging.INFO,
    format="%(message)s",  # Only log level and message, no date
)

import logicsponge.core as ls
from logicsponge.core import DataItem, DataItemFilter

# from logicsponge.core import dashboard
from logicsponge.processmining.algorithms_and_structures import Bag, FrequencyPrefixTree, NGram
from logicsponge.processmining.config import DEFAULT_CONFIG
from logicsponge.processmining.models import (
    AdaptiveVoting,
    BasicMiner,
    Fallback,
    HardVoting,
    NeuralNetworkMiner,
    SoftVoting,
)
from logicsponge.processmining.neural_networks import LSTMModel
from logicsponge.processmining.streaming import (
    AddStartSymbol,
    Evaluation,
    IteratorStreamer,
    PrintEval,
    StreamingActivityPredictor,
)
from logicsponge.processmining.test_data import dataset

logger = logging.getLogger(__name__)

# disable circular gc here, since a phase 2 may take minutes
gc.disable()

# def gb_callback_example(phase, info: dict):
#     print("gc", phase, info)
# gc.callbacks.append(gb_callback_example)

if torch.backends.mps.is_available():
    # device = torch.device("mps")
    device = torch.device("cpu")
    logger.info("Using cpu.")

elif torch.cuda.is_available():
    msg = f"Using cuda: {torch.cuda.get_device_name(0)}."
    logger.info(msg)
    device = torch.device("cuda")

else:
    device = torch.device("cpu")
    logger.info("Using cpu.")

torch.manual_seed(123)
torch.cuda.manual_seed(123)
torch.backends.cudnn.deterministic = True
torch.backends.cudnn.benchmark = False

# ====================================================
# Initialize models
# ====================================================

config = {
    "include_stop": False,
    "include_time": False,  # True is default
}

start_symbol = DEFAULT_CONFIG["start_symbol"]


fpt = StreamingActivityPredictor(
    strategy=BasicMiner(algorithm=FrequencyPrefixTree(), config=config),
)

bag = StreamingActivityPredictor(
    strategy=BasicMiner(algorithm=Bag(), config=config),
)

ngram_1 = StreamingActivityPredictor(
    strategy=BasicMiner(algorithm=NGram(window_length=0), config=config),
)

ngram_2 = StreamingActivityPredictor(
    strategy=BasicMiner(algorithm=NGram(window_length=1), config=config),
)

ngram_3 = StreamingActivityPredictor(
    strategy=BasicMiner(algorithm=NGram(window_length=2), config=config),
)

ngram_4 = StreamingActivityPredictor(
    strategy=BasicMiner(algorithm=NGram(window_length=3), config=config),
)

ngram_5 = StreamingActivityPredictor(
    strategy=BasicMiner(algorithm=NGram(window_length=4), config=config),
)

ngram_6 = StreamingActivityPredictor(
    strategy=BasicMiner(algorithm=NGram(window_length=5), config=config),
)

ngram_7 = StreamingActivityPredictor(
    strategy=BasicMiner(algorithm=NGram(window_length=6), config=config),
)

ngram_8 = StreamingActivityPredictor(
    strategy=BasicMiner(algorithm=NGram(window_length=7), config=config),
)

fallback = StreamingActivityPredictor(
    strategy=Fallback(
        models=[
            BasicMiner(algorithm=FrequencyPrefixTree(min_total_visits=10)),
            BasicMiner(algorithm=NGram(window_length=4)),
        ],
        config=config,
    )
)

<<<<<<< HEAD
# fallback = StreamingActivityPredictor(
#     strategy=Fallback(
#         models=[
#             BasicMiner(algorithm=NGram(window_length=4, min_total_visits=10)),
#             BasicMiner(algorithm=NGram(window_length=3, min_total_visits=10)),
#             BasicMiner(algorithm=NGram(window_length=2, min_total_visits=10)),
#             BasicMiner(algorithm=NGram(window_length=1)),
#         ],
#         config=config,
#     )
# )
=======
adaptive_ngram = StreamingActivityPredictor(
    strategy=Fallback(
        models=[
            BasicMiner(algorithm=NGram(window_length=9, min_total_visits=10, min_max_prob=0.9)),
            BasicMiner(algorithm=NGram(window_length=8, min_total_visits=10, min_max_prob=0.9)),
            BasicMiner(algorithm=NGram(window_length=7, min_total_visits=10, min_max_prob=0.8)),
            BasicMiner(algorithm=NGram(window_length=6, min_total_visits=10, min_max_prob=0.7)),
            BasicMiner(algorithm=NGram(window_length=5, min_total_visits=10, min_max_prob=0.6)),
            BasicMiner(algorithm=NGram(window_length=4, min_total_visits=10, min_max_prob=0.0)),
            BasicMiner(algorithm=NGram(window_length=3, min_total_visits=10, min_max_prob=0.0)),
            BasicMiner(algorithm=NGram(window_length=2, min_total_visits=10, min_max_prob=0.0)),
            BasicMiner(algorithm=NGram(window_length=1)),
        ],
        config=config,
    )
)
>>>>>>> 440e27db

hard_voting = StreamingActivityPredictor(
    strategy=HardVoting(
        models=[
            BasicMiner(algorithm=Bag()),
            BasicMiner(algorithm=FrequencyPrefixTree(min_total_visits=10)),
            BasicMiner(algorithm=NGram(window_length=2)),
            BasicMiner(algorithm=NGram(window_length=3)),
            BasicMiner(algorithm=NGram(window_length=4)),
            # BasicMiner(algorithm=NGram(window_length=5)),
            # BasicMiner(algorithm=NGram(window_length=6)),
        ],
        config=config,
    )
)

soft_voting = StreamingActivityPredictor(
    strategy=SoftVoting(
        models=[
            BasicMiner(algorithm=Bag()),
            BasicMiner(algorithm=FrequencyPrefixTree(min_total_visits=10)),
            BasicMiner(algorithm=NGram(window_length=2)),
            BasicMiner(algorithm=NGram(window_length=3)),
            BasicMiner(algorithm=NGram(window_length=4)),
            # BasicMiner(algorithm=NGram(window_length=5)),
            # BasicMiner(algorithm=NGram(window_length=6)),
        ],
        config=config,
    )
)

adaptive_voting = StreamingActivityPredictor(
    strategy=AdaptiveVoting(
        models=[
            BasicMiner(algorithm=Bag()),
            BasicMiner(algorithm=FrequencyPrefixTree(min_total_visits=10)),
            BasicMiner(algorithm=NGram(window_length=2)),
            BasicMiner(algorithm=NGram(window_length=3)),
            BasicMiner(algorithm=NGram(window_length=4)),
            # BasicMiner(algorithm=NGram(window_length=5)),
            # BasicMiner(algorithm=NGram(window_length=6)),
        ],
        config=config,
    )
)

# Initialize LSTMs

vocab_size = 50  # An upper bound on the number of activities
embedding_dim = 50
hidden_dim = 128
output_dim = vocab_size
model = LSTMModel(vocab_size, embedding_dim, hidden_dim, output_dim, device=device, use_one_hot=True)
criterion = nn.CrossEntropyLoss()
optimizer = optim.Adam(model.parameters(), lr=0.001)

lstm = StreamingActivityPredictor(
    strategy=NeuralNetworkMiner(
        model=model,
        criterion=criterion,
        optimizer=optimizer,
        batch_size=8,
        config=config,
    )
)


# ====================================================
# Sponge
# ====================================================

# Model names
models = [
    "fpt",
    "bag",
    "ngram_1",
    "ngram_2",
    "ngram_3",
    "ngram_4",
    "ngram_5",
    "ngram_6",
    "ngram_7",
    "ngram_8",
    "fallback",
<<<<<<< HEAD
=======
    "adaptive_ngram",
>>>>>>> 440e27db
    "hard_voting",
    "soft_voting",
    "adaptive_voting",
    "lstm",
]

accuracy_list = [f"{model}.accuracy" for model in models]
latency_mean_list = [f"{model}.latency_mean" for model in models]

delay_attributes = [
    "mean_delay_error",
    "mean_actual_delay",
    "mean_normalized_error",
    "delay_predictions",
]

delay_list = [f"{model}.{attribute}" for model in models for attribute in delay_attributes]

all_attributes = ["index", *accuracy_list, *latency_mean_list, *delay_list]

streamer = IteratorStreamer(data_iterator=dataset)


def start_filter(item: DataItem):
    return item["activity"] != start_symbol


len_dataset = 15214
# len_dataset = 262200
# len_dataset = 65000
# len_dataset = 1202267
# len_dataset = 2514266
# len_dataset = 1595923

# sponge = (
#     streamer
#     * ls.KeyFilter(keys=["case_id", "activity", "timestamp"])
#     * AddStartSymbol(start_symbol=start_symbol)
#     * (
#         (fpt * DataItemFilter(data_item_filter=start_filter) * Evaluation("fpt"))
#         # | (bag * DataItemFilter(data_item_filter=start_filter) * Evaluation("bag"))
#         # | (ngram_1 * DataItemFilter(data_item_filter=start_filter) * Evaluation("ngram_1"))
#         # | (ngram_2 * DataItemFilter(data_item_filter=start_filter) * Evaluation("ngram_2"))
#         # | (ngram_3 * DataItemFilter(data_item_filter=start_filter) * Evaluation("ngram_3"))
#         # | (ngram_4 * DataItemFilter(data_item_filter=start_filter) * Evaluation("ngram_4"))
#         # | (ngram_5 * DataItemFilter(data_item_filter=start_filter) * Evaluation("ngram_5"))
#         # | (ngram_6 * DataItemFilter(data_item_filter=start_filter) * Evaluation("ngram_6"))
#         # | (ngram_7 * DataItemFilter(data_item_filter=start_filter) * Evaluation("ngram_7"))
#         # | (ngram_8 * DataItemFilter(data_item_filter=start_filter) * Evaluation("ngram_8"))
#         # | (fallback * DataItemFilter(data_item_filter=start_filter) * Evaluation("fallback"))
#         # | (hard_voting * DataItemFilter(data_item_filter=start_filter) * Evaluation("hard_voting"))
#         # | (soft_voting * DataItemFilter(data_item_filter=start_filter) * Evaluation("soft_voting"))
#         # | (adaptive_voting * DataItemFilter(data_item_filter=start_filter) * Evaluation("adaptive_voting"))
#         | (lstm * DataItemFilter(data_item_filter=start_filter) * Evaluation("lstm"))
#     )
#     * ls.ToSingleStream(flatten=True)
#     * ls.AddIndex(key="index", index=1)
#     * ls.KeyFilter(keys=all_attributes)
#     * ls.DataItemFilter(data_item_filter=lambda item: item["index"] % 100 == 0 or item["index"] > len_dataset - 10)
#     * PrintEval()
#     # * ls.Print()
#     # * (dashboard.Plot("Accuracy (%)", x="index", y=accuracy_list))
#     # * (dashboard.Plot("Latency Mean (ms)", x="index", y=latency_mean_list))
# )


sponge = (
    streamer
    * ls.KeyFilter(keys=["case_id", "activity", "timestamp"])
    * (
<<<<<<< HEAD
        (fpt * Evaluation("fpt"))
        | (bag * Evaluation("bag"))
        | (ngram_1 * Evaluation("ngram_1"))
        | (ngram_2 * Evaluation("ngram_2"))
        | (ngram_3 * Evaluation("ngram_3"))
        | (ngram_4 * Evaluation("ngram_4"))
        | (ngram_5 * Evaluation("ngram_5"))
        | (ngram_6 * Evaluation("ngram_6"))
        | (ngram_7 * Evaluation("ngram_7"))
        | (ngram_8 * Evaluation("ngram_8"))
        | (fallback * Evaluation("fallback"))
        | (hard_voting * Evaluation("hard_voting"))
        | (soft_voting * Evaluation("soft_voting"))
        | (adaptive_voting * Evaluation("adaptive_voting"))
        | (AddStartSymbol(start_symbol=start_symbol)
           * lstm * DataItemFilter(data_item_filter=start_filter)
           * Evaluation("lstm"))
=======
        (fpt * DataItemFilter(data_item_filter=start_filter) * Evaluation("fpt"))
        # | (bag * DataItemFilter(data_item_filter=start_filter) * Evaluation("bag"))
        # | (ngram_1 * DataItemFilter(data_item_filter=start_filter) * Evaluation("ngram_1"))
        # | (ngram_2 * DataItemFilter(data_item_filter=start_filter) * Evaluation("ngram_2"))
        # | (ngram_3 * DataItemFilter(data_item_filter=start_filter) * Evaluation("ngram_3"))
        # | (ngram_4 * DataItemFilter(data_item_filter=start_filter) * Evaluation("ngram_4"))
        # | (ngram_5 * DataItemFilter(data_item_filter=start_filter) * Evaluation("ngram_5"))
        # | (ngram_6 * DataItemFilter(data_item_filter=start_filter) * Evaluation("ngram_6"))
        # | (ngram_7 * DataItemFilter(data_item_filter=start_filter) * Evaluation("ngram_7"))
        # | (ngram_8 * DataItemFilter(data_item_filter=start_filter) * Evaluation("ngram_8"))
        # | (fallback * DataItemFilter(data_item_filter=start_filter) * Evaluation("fallback"))
        | (adaptive_ngram * DataItemFilter(data_item_filter=start_filter) * Evaluation("adaptive_ngram"))
        | (hard_voting * DataItemFilter(data_item_filter=start_filter) * Evaluation("hard_voting"))
        | (soft_voting * DataItemFilter(data_item_filter=start_filter) * Evaluation("soft_voting"))
        | (adaptive_voting * DataItemFilter(data_item_filter=start_filter) * Evaluation("adaptive_voting"))
        # | (lstm * DataItemFilter(data_item_filter=start_filter) * Evaluation("lstm"))
>>>>>>> 440e27db
    )
    * ls.ToSingleStream(flatten=True)
    * ls.AddIndex(key="index", index=1)
    * ls.KeyFilter(keys=all_attributes)
    * ls.DataItemFilter(data_item_filter=lambda item: item["index"] % 100 == 0 or item["index"] > len_dataset - 10)
    * PrintEval()
    # * ls.Print()
    # * (dashboard.Plot("Accuracy (%)", x="index", y=accuracy_list))
    # * (dashboard.Plot("Latency Mean (ms)", x="index", y=latency_mean_list))
)



sponge.start()

# dashboard.show_stats(sponge)
# dashboard.run()<|MERGE_RESOLUTION|>--- conflicted
+++ resolved
@@ -124,19 +124,6 @@
     )
 )
 
-<<<<<<< HEAD
-# fallback = StreamingActivityPredictor(
-#     strategy=Fallback(
-#         models=[
-#             BasicMiner(algorithm=NGram(window_length=4, min_total_visits=10)),
-#             BasicMiner(algorithm=NGram(window_length=3, min_total_visits=10)),
-#             BasicMiner(algorithm=NGram(window_length=2, min_total_visits=10)),
-#             BasicMiner(algorithm=NGram(window_length=1)),
-#         ],
-#         config=config,
-#     )
-# )
-=======
 adaptive_ngram = StreamingActivityPredictor(
     strategy=Fallback(
         models=[
@@ -153,7 +140,6 @@
         config=config,
     )
 )
->>>>>>> 440e27db
 
 hard_voting = StreamingActivityPredictor(
     strategy=HardVoting(
@@ -238,10 +224,7 @@
     "ngram_7",
     "ngram_8",
     "fallback",
-<<<<<<< HEAD
-=======
     "adaptive_ngram",
->>>>>>> 440e27db
     "hard_voting",
     "soft_voting",
     "adaptive_voting",
@@ -312,7 +295,6 @@
     streamer
     * ls.KeyFilter(keys=["case_id", "activity", "timestamp"])
     * (
-<<<<<<< HEAD
         (fpt * Evaluation("fpt"))
         | (bag * Evaluation("bag"))
         | (ngram_1 * Evaluation("ngram_1"))
@@ -324,30 +306,13 @@
         | (ngram_7 * Evaluation("ngram_7"))
         | (ngram_8 * Evaluation("ngram_8"))
         | (fallback * Evaluation("fallback"))
+        | (adaptive_ngram * Evaluation("hard_voting"))
         | (hard_voting * Evaluation("hard_voting"))
         | (soft_voting * Evaluation("soft_voting"))
         | (adaptive_voting * Evaluation("adaptive_voting"))
         | (AddStartSymbol(start_symbol=start_symbol)
            * lstm * DataItemFilter(data_item_filter=start_filter)
            * Evaluation("lstm"))
-=======
-        (fpt * DataItemFilter(data_item_filter=start_filter) * Evaluation("fpt"))
-        # | (bag * DataItemFilter(data_item_filter=start_filter) * Evaluation("bag"))
-        # | (ngram_1 * DataItemFilter(data_item_filter=start_filter) * Evaluation("ngram_1"))
-        # | (ngram_2 * DataItemFilter(data_item_filter=start_filter) * Evaluation("ngram_2"))
-        # | (ngram_3 * DataItemFilter(data_item_filter=start_filter) * Evaluation("ngram_3"))
-        # | (ngram_4 * DataItemFilter(data_item_filter=start_filter) * Evaluation("ngram_4"))
-        # | (ngram_5 * DataItemFilter(data_item_filter=start_filter) * Evaluation("ngram_5"))
-        # | (ngram_6 * DataItemFilter(data_item_filter=start_filter) * Evaluation("ngram_6"))
-        # | (ngram_7 * DataItemFilter(data_item_filter=start_filter) * Evaluation("ngram_7"))
-        # | (ngram_8 * DataItemFilter(data_item_filter=start_filter) * Evaluation("ngram_8"))
-        # | (fallback * DataItemFilter(data_item_filter=start_filter) * Evaluation("fallback"))
-        | (adaptive_ngram * DataItemFilter(data_item_filter=start_filter) * Evaluation("adaptive_ngram"))
-        | (hard_voting * DataItemFilter(data_item_filter=start_filter) * Evaluation("hard_voting"))
-        | (soft_voting * DataItemFilter(data_item_filter=start_filter) * Evaluation("soft_voting"))
-        | (adaptive_voting * DataItemFilter(data_item_filter=start_filter) * Evaluation("adaptive_voting"))
-        # | (lstm * DataItemFilter(data_item_filter=start_filter) * Evaluation("lstm"))
->>>>>>> 440e27db
     )
     * ls.ToSingleStream(flatten=True)
     * ls.AddIndex(key="index", index=1)
@@ -360,7 +325,6 @@
 )
 
 
-
 sponge.start()
 
 # dashboard.show_stats(sponge)
